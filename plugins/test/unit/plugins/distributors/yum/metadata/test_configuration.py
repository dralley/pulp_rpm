--- conflicted
+++ resolved
@@ -41,8 +41,6 @@
                           configuration.get_repo_checksum_type(self.mock_conduit, self.config))
 
     @patch('pulp.server.managers.factory.repo_distributor_manager')
-<<<<<<< HEAD
-=======
     def test_get_repo_checksum_not_in_scratchpad(self, mock_distributor_manager):
         #Test with other data in the scratchpad
         self.mock_conduit.get_repo_scratchpad.return_value = \
@@ -51,7 +49,6 @@
                           configuration.get_repo_checksum_type(self.mock_conduit, self.config))
 
     @patch('pulp.server.managers.factory.repo_distributor_manager')
->>>>>>> 3a44e2db
     def test_get_repo_checksum_update_distributor_config(self, mock_distributor_manager):
         self.mock_conduit.get_repo_scratchpad.return_value = \
             {SCRATCHPAD_DEFAULT_METADATA_CHECKSUM: 'sha1'}
@@ -73,11 +70,7 @@
 
     @patch('pulp.server.managers.factory.repo_distributor_manager')
     def test_get_repo_checksum_conduit_with_no_scratchpad(self, mock_distributor_manager):
-<<<<<<< HEAD
-        self.mock_conduit.get_repo_scratchpad.side_effect = AttributeError()
-=======
         self.mock_conduit.get_repo_scratchpad.return_value = None
->>>>>>> 3a44e2db
         self.assertEquals(CONFIG_DEFAULT_CHECKSUM,
                           configuration.get_repo_checksum_type(self.mock_conduit, self.config))
 
