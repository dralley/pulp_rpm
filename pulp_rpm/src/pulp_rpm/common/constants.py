# Copyright (c) 2012 Red Hat, Inc.
#
# This software is licensed to you under the GNU General Public
# License as published by the Free Software Foundation; either version
# 2 of the License (GPLv2) or (at your option) any later version.
# There is NO WARRANTY for this software, express or implied,
# including the implied warranties of MERCHANTABILITY,
# NON-INFRINGEMENT, or FITNESS FOR A PARTICULAR PURPOSE. You should
# have received a copy of GPLv2 along with this software; if not, see
# http://www.gnu.org/licenses/old-licenses/gpl-2.0.txt.

# -- progress states ----------------------------------------------------------

# These are used by the RPM reports, but not by the ISO reports (since those use their own state machines)
STATE_NOT_STARTED = 'NOT_STARTED'
STATE_RUNNING = 'IN_PROGRESS'
STATE_COMPLETE = 'FINISHED'
STATE_FAILED = 'FAILED'
STATE_SKIPPED = 'SKIPPED'
STATE_CANCELLED = 'CANCELLED'

COMPLETE_STATES = (STATE_COMPLETE, STATE_FAILED, STATE_SKIPPED)

# Codes included in the progress report for each unit to identify what went wrong
ERROR_SIZE_VERIFICATION = 'size_mismatch'
ERROR_CHECKSUM_VERIFICATION = 'checksum_mismatch'
ERROR_CHECKSUM_TYPE_UNKNOWN = 'checksum_type_unknown'

# Standard keywords for progress reports to include
PROGRESS_STATE_KEY = 'state'
PROGRESS_NUM_SUCCESS_KEY = 'num_success'
PROGRESS_NUM_ERROR_KEY = 'num_error'
PROGRESS_ITEMS_LEFT_KEY = 'items_left'
PROGRESS_ITEMS_TOTAL_KEY = 'items_total'
PROGRESS_ERROR_DETAILS_KEY = 'error_details'

# Progress report keywords used in the group export distributor progress report
PROGRESS_REPOS_KEYWORD = 'repositories'
PROGRESS_ISOS_KEYWORD = 'isos'
PROGRESS_PUBLISH_HTTP = 'publish_http'
PROGRESS_PUBLISH_HTTPS = 'publish_https'

# Progress report keywords used by the export distributor progress report
PROGRESS_METADATA_KEYWORD = 'metadata'

# -- configuration ------------------------------------------------------------

# Used as a note on a repository to indicate it is a Puppet repository
REPO_NOTE_RPM = 'rpm-repo'
REPO_NOTE_ISO = 'iso-repo'

PUBLISHED_DISTRIBUTION_FILES_KEY = 'published_distributions'

# The default number of threads to be used with downloading ISOs. We should convert the RPM code to
# use this same value.
CONFIG_MAX_DOWNLOADS_DEFAULT        = 5
# By default, we should use the CA certificate to validate the remote host
CONFIG_SSL_VALIDATION_DEFAULT       = True
# By default, do not remove units that are in the repo that are not in the feed
CONFIG_UNITS_REMOVE_MISSING_DEFAULT = False
# By default, lets validate units
CONFIG_VALIDATE_DEFAULT             = True

# Distributor configuration key names
CONFIG_SERVE_HTTP          = 'serve_http'
CONFIG_SERVE_HTTP_DEFAULT  = False
CONFIG_SERVE_HTTPS         = 'serve_https'
CONFIG_SERVE_HTTPS_DEFAULT = True

# list of types to skip at sync time
CONFIG_SKIP = 'type_skip_list'

# This is the CA that we should verify client entitlement certificates with. If it is set, and protected repos
# are enabled serverwide, we will protect the repo with this cert over SSL. If it is unset, no repo protection
# will be configured. This option is currently only used by the ISO distributor.
CONFIG_SSL_AUTH_CA_CERT = 'ssl_auth_ca_cert'

# Copy operation config
CONFIG_RECURSIVE = 'recursive'

ISO_HTTP_DIR = "/var/lib/pulp/published/http/isos"
ISO_HTTPS_DIR = "/var/lib/pulp/published/https/isos"

# There is no clean way to get the distribution storage location outside of the unit;
# we need this path when initializing.  Once we have a nicer way of getting this path replace this
DISTRIBUTION_STORAGE_PATH = '/var/lib/pulp/content/distribution/'

# During publish we need to lookup and make sure the treeinfo exists; since the treeinfo
# can be '.treeinfo' or 'treeinfo' (in cdn case) we need to check which one exists
TREE_INFO_LIST = ['.treeinfo', 'treeinfo']

# Configuration constants for export distributors
PUBLISH_HTTP_KEYWORD = 'http'
PUBLISH_HTTPS_KEYWORD = 'https'
EXPORT_REQUIRED_CONFIG_KEYS = (PUBLISH_HTTP_KEYWORD, PUBLISH_HTTPS_KEYWORD)

END_DATE_KEYWORD = 'end_date'
EXPORT_DIRECTORY_KEYWORD = 'export_dir'
ISO_PREFIX_KEYWORD = 'iso_prefix'
ISO_SIZE_KEYWORD = 'iso_size'
SKIP_KEYWORD = 'skip'
START_DATE_KEYWORD = 'start_date'
EXPORT_OPTIONAL_CONFIG_KEYS = (END_DATE_KEYWORD, ISO_PREFIX_KEYWORD, SKIP_KEYWORD,
                               EXPORT_DIRECTORY_KEYWORD, START_DATE_KEYWORD, ISO_SIZE_KEYWORD)

EXPORT_HTTP_DIR = '/var/lib/pulp/published/http/exports/repo'
EXPORT_HTTPS_DIR = '/var/lib/pulp/published/https/exports/repo'

GROUP_EXPORT_HTTP_DIR = '/var/lib/pulp/published/http/exports/repo_group'
GROUP_EXPORT_HTTPS_DIR = '/var/lib/pulp/published/https/exports/repo_group'

# Keys used for reading & writing messages from server to clinet
UNIT_KEY = 'unit_key'
ERROR_CODE = 'error_code'
NAME = 'name'
CHECKSUM_TYPE = 'checksum_type'
ACCEPTED_CHECKSUM_TYPES = 'accepted_checksum_types'
ERROR_KEY_CHECKSUM_EXPECTED = 'expected_checksum'
ERROR_KEY_CHECKSUM_ACTUAL = 'actual_checksum'
ERROR_KEY_EXPECTED_SIZE = 'expected_size'
ERROR_KEY_ACTUAL_SIZE = 'actual_size'

<<<<<<< HEAD
=======
# Keys used for the scratchpad
SCRATCHPAD_DEFAULT_METADATA_CHECKSUM = 'checksum_type'

>>>>>>> 1a457bfa
# -- extensions ---------------------------------------------------------------

# Number of units to display by name for operations that return a list of
# modules that were acted on, such as copy and remove
DISPLAY_UNITS_THRESHOLD = 100

# Profiler configuration key name
CONFIG_APPLICABILITY_REPORT_STYLE = 'report_style'
APPLICABILITY_REPORT_STYLE_BY_UNITS = 'by_units'
APPLICABILITY_REPORT_STYLE_BY_CONSUMERS = 'by_consumers'

# The path to the repo_auth.conf file
REPO_AUTH_CONFIG_FILE = '/etc/pulp/repo_auth.conf'<|MERGE_RESOLUTION|>--- conflicted
+++ resolved
@@ -120,12 +120,9 @@
 ERROR_KEY_EXPECTED_SIZE = 'expected_size'
 ERROR_KEY_ACTUAL_SIZE = 'actual_size'
 
-<<<<<<< HEAD
-=======
 # Keys used for the scratchpad
 SCRATCHPAD_DEFAULT_METADATA_CHECKSUM = 'checksum_type'
 
->>>>>>> 1a457bfa
 # -- extensions ---------------------------------------------------------------
 
 # Number of units to display by name for operations that return a list of
