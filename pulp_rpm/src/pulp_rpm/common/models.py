--- conflicted
+++ resolved
@@ -392,7 +392,6 @@
         """
         return self._unit.storage_path
 
-<<<<<<< HEAD
     def validate(self, full_validation=True):
         """
         Validate that the name of the ISO is not the same as the manifest's name. Also, if
@@ -428,33 +427,6 @@
                           'specified the checksum to be %(c)s, but it was %(f)s.') % {
                             'name': self.name, 'c': self.checksum,
                             'f': actual_checksum})
-=======
-    def validate(self):
-        """
-        Validate that the file found at self.storage_path matches the size and checksum of self. A ValueError
-        will be raised if the validation fails.
-        """
-        try: 
-            destination_file = open(self.storage_path)
-            # Validate the size
-            actual_size = self.calculate_size(destination_file)
-            if actual_size != self.size:
-                raise ValueError(_('Downloading <%(name)s> failed validation. '
-                    'The manifest specified that the file should be %(expected)s bytes, but '
-                    'the downloaded file is %(found)s bytes.') % {'name': self.name,
-                        'expected': self.size, 'found': actual_size})
-
-            # Validate the checksum
-            actual_checksum = self.calculate_checksum(destination_file)
-            if actual_checksum != self.checksum:
-                raise ValueError(
-                    _('Downloading <%(name)s> failed checksum validation. The manifest '
-                      'specified the checksum to be %(c)s, but it was %(f)s.') % {
-                        'name': self.name, 'c': self.checksum,
-                        'f': actual_checksum})
-        finally:
-            destination_file.close()
->>>>>>> 4a8414bf
 
     @staticmethod
     def calculate_checksum(file_handle):
