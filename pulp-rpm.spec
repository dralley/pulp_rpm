%{!?python_sitelib: %global python_sitelib %(%{__python} -c "from distutils.sysconfig import get_python_lib; print(get_python_lib())")}
%{!?python_sitearch: %global python_sitearch %(%{__python} -c "from distutils.sysconfig import get_python_lib; print(get_python_lib(1))")}

%if 0%{?rhel} == 5
%define pulp_admin 0
%define pulp_server 0
%else
%define pulp_admin 1
%define pulp_server 1
%endif


# ---- Pulp (rpm) --------------------------------------------------------------

Name: pulp-rpm
<<<<<<< HEAD
Version: 2.6.0
Release: 0.1.alpha%{?dist}
=======
Version: 2.5.2
Release: 0.1%{?dist}
>>>>>>> 39fc47cc
Summary: Support for RPM content in the Pulp platform
Group: Development/Languages
License: GPLv2
URL: https://fedorahosted.org/pulp/
Source0: https://github.com/pulp/pulp_rpm/archive/%{name}-%{version}.tar.gz
BuildRoot: %{_tmppath}/%{name}-%{version}-%{release}-root-%(%{__id_u} -n)
BuildArch:      noarch
BuildRequires:  python2-devel
BuildRequires:  python-setuptools
BuildRequires:  rpm-python

%description
Provides a collection of platform plugins, client extensions and agent
handlers that provide RPM support.

%prep
%setup -q

%build

pushd common
%{__python} setup.py build
popd

%if %{pulp_admin}
pushd extensions_admin
%{__python} setup.py build
popd
%endif # End pulp_admin if block

pushd extensions_consumer
%{__python} setup.py build
popd

pushd handlers
%{__python} setup.py build
popd

%if %{pulp_server}
pushd plugins
%{__python} setup.py build
popd
%endif # End pulp_server if block

%install
rm -rf %{buildroot}

mkdir -p %{buildroot}/%{_sysconfdir}/pulp

pushd common
%{__python} setup.py install -O1 --skip-build --root %{buildroot}
popd

%if %{pulp_admin}
pushd extensions_admin
%{__python} setup.py install -O1 --skip-build --root %{buildroot}
popd

mkdir -p %{buildroot}/%{_usr}/lib/pulp/admin/extensions
%endif # End pulp_admin if block

pushd extensions_consumer
%{__python} setup.py install -O1 --skip-build --root %{buildroot}
popd

pushd handlers
%{__python} setup.py install -O1 --skip-build --root %{buildroot}
popd

%if %{pulp_server}
pushd plugins
%{__python} setup.py install -O1 --skip-build --root %{buildroot}
popd

mkdir -p /srv
mkdir -p %{buildroot}/%{_usr}/lib/pulp/plugins
mkdir -p %{buildroot}/%{_var}/lib/pulp/published/yum/http
mkdir -p %{buildroot}/%{_var}/lib/pulp/published/yum/https

cp -R plugins/etc/httpd %{buildroot}/%{_sysconfdir}
cp -R plugins/etc/pulp %{buildroot}/%{_sysconfdir}

# WSGI
cp -R plugins/srv %{buildroot}

# Type files
cp -R plugins/types %{buildroot}/%{_usr}/lib/pulp/plugins

# Distribution XSD files
mkdir -p %{buildroot}/%{_usr}/share/pulp-rpm
cp -R plugins/usr/share/pulp-rpm %{buildroot}/%{_usr}/share/
%endif # End pulp_server if block

# Directories
mkdir -p %{buildroot}/%{_sysconfdir}/pki/pulp/content
mkdir -p %{buildroot}/%{_sysconfdir}/yum.repos.d
mkdir -p %{buildroot}/%{_usr}/lib/pulp/consumer/extensions
mkdir -p %{buildroot}/%{_usr}/lib/pulp/agent/handlers

# Configuration
cp -R handlers/etc/yum %{buildroot}/%{_sysconfdir}
cp -R handlers/etc/pulp %{buildroot}/%{_sysconfdir}

# Yum Plugins
cp -R handlers/usr/lib/yum-plugins %{buildroot}/%{_usr}/lib

# Ghost repository file for consumers
touch %{buildroot}/%{_sysconfdir}/yum.repos.d/pulp.repo

# Remove tests
rm -rf %{buildroot}/%{python_sitelib}/test

%clean
rm -rf %{buildroot}


# define required pulp platform version.
%global pulp_version %{version}


# ---- RPM Common --------------------------------------------------------------

%package -n python-pulp-rpm-common
Summary: Pulp RPM support common library
Group: Development/Languages
Requires: python-pulp-common = %{pulp_version}
Obsoletes: python-pulp-rpm-extension <= 2.4.0

%description -n python-pulp-rpm-common
A collection of modules shared among all RPM components.

%files -n python-pulp-rpm-common
%defattr(-,root,root,-)
%dir %{python_sitelib}/pulp_rpm
%{python_sitelib}/pulp_rpm_common*.egg-info
%{python_sitelib}/pulp_rpm/__init__.py*
%{python_sitelib}/pulp_rpm/extensions/__init__.py*
%{python_sitelib}/pulp_rpm/common/
%doc LICENSE COPYRIGHT

# ---- Plugins -----------------------------------------------------------------
%if %{pulp_server}
%package plugins
Summary: Pulp RPM plugins
Group: Development/Languages
Requires: python-pulp-rpm-common = %{pulp_version}
Requires: pulp-server = %{pulp_version}
Requires: createrepo >= 0.9.9-21
Requires: python-rhsm >= 1.8.0
Requires: pyliblzma
Requires: python-nectar >= 1.2.1
Requires: genisoimage
Requires: m2crypto
Requires: python-lxml

%description plugins
Provides a collection of platform plugins that extend the Pulp platform
to provide RPM specific support.

%files plugins
%defattr(-,root,root,-)
%{python_sitelib}/pulp_rpm/plugins/
%{python_sitelib}/pulp_rpm/repo_auth/
%{python_sitelib}/pulp_rpm/yum_plugin/
%{python_sitelib}/pulp_rpm_plugins*.egg-info
%config(noreplace) %{_sysconfdir}/pulp/repo_auth.conf
%config(noreplace) %{_sysconfdir}/httpd/conf.d/pulp_rpm.conf
%{_usr}/lib/pulp/plugins/types/rpm_support.json
%{_usr}/lib/pulp/plugins/types/iso_support.json
%{_usr}/share/pulp-rpm/
%{_sysconfdir}/pulp/vhosts80/rpm.conf
%defattr(-,apache,apache,-)
%{_var}/lib/pulp/published/yum/
%{_sysconfdir}/pki/pulp/content/
%defattr(-,root,root,-)
/srv/pulp/repo_auth.wsgi
%doc LICENSE COPYRIGHT
%endif # End pulp_server if block


# ---- Admin Extensions --------------------------------------------------------
%if %{pulp_admin}
%package admin-extensions
Summary: The RPM admin client extensions
Group: Development/Languages
Requires: pulp-admin-client = %{pulp_version}
Requires: python-pulp-rpm-common = %{pulp_version}

%description admin-extensions
A collection of extensions that supplement and override generic admin
client capabilites with RPM specific features.

%files admin-extensions
%defattr(-,root,root,-)
%{python_sitelib}/pulp_rpm_extensions_admin*.egg-info
%{python_sitelib}/pulp_rpm/extensions/admin/
%doc LICENSE COPYRIGHT
%endif # End pulp_admin if block


# ---- Consumer Extensions -----------------------------------------------------

%package consumer-extensions
Summary: The RPM consumer client extensions
Group: Development/Languages
Requires: pulp-consumer-client = %{pulp_version}

%description consumer-extensions
A collection of extensions that supplement and override generic consumer
client capabilites with RPM specific features.

%files consumer-extensions
%defattr(-,root,root,-)
%{python_sitelib}/pulp_rpm_extensions_consumer*.egg-info
%{python_sitelib}/pulp_rpm/extensions/consumer/
%doc LICENSE COPYRIGHT


# ---- Agent Handlers ----------------------------------------------------------

%package handlers
Summary: Pulp agent rpm handlers
Group: Development/Languages
Requires: python-rhsm
Requires: python-pulp-rpm-common = %{pulp_version}
Requires: python-pulp-agent-lib = %{pulp_version}

%description handlers
A collection of handlers that provide both Linux and RPM specific
functionality within the Pulp agent.  This includes RPM install, update,
uninstall; RPM profile reporting; binding through yum repository
management and Linux specific commands such as system reboot.

%files handlers
%defattr(-,root,root,-)
%{python_sitelib}/pulp_rpm_handlers*.egg-info
%{python_sitelib}/pulp_rpm/handlers/
%{_sysconfdir}/pulp/agent/conf.d/bind.conf
%{_sysconfdir}/pulp/agent/conf.d/linux.conf
%{_sysconfdir}/pulp/agent/conf.d/rpm.conf
%ghost %{_sysconfdir}/yum.repos.d/pulp.repo
%doc LICENSE COPYRIGHT


# ---- YUM Plugins -------------------------------------------------------------

%package yumplugins
Summary: Yum plugins supplementing in Pulp consumer operations
Group: Development/Languages
Requires: yum
Requires: python-rhsm >= 1.8.0
Requires: python-pulp-bindings = %{pulp_version}

%description yumplugins
A collection of yum plugins supplementing Pulp consumer operations.

%files yumplugins
%defattr(-,root,root,-)
%{_sysconfdir}/yum/pluginconf.d/pulp-profile-update.conf
%{_usr}/lib/yum-plugins/pulp-profile-update.py*
%doc LICENSE COPYRIGHT



%changelog
* Wed Dec 10 2014 Barnaby Court <bcourt@redhat.com> 2.5.1-1
- 11157852 - Convert timestamp values in the repomd to integers from floats
  (bcourt@redhat.com)
- 1165355 - Sanitize checksum types. (rbarlow@redhat.com)
- 1168602 - fix missing /usr/share/pulp-rpm/pulp_distribution.xsd in the spec
  file (bcourt@redhat.com)
- 1165355 - Sanitize checksum types. (rbarlow@redhat.com)

* Fri Nov 21 2014 Chris Duryee <cduryee@redhat.com> 2.6.0-0.1.alpha
- 1148937 - Repo group publish fails when there are no repo members in the
  group (ipanova@redhat.com)
- 1146294 - do not import pulp.bindings.server to get DEFAULT_CA_PATH
  (cduryee@redhat.com)
- 1073155 - fix permissions in dev setup script (cduryee@redhat.com)
- 1155192 - Fix certificate verification error when set to False
  (contact@andreagiardini.com)
- 1153378 - remove SSLInsecureRenegotation from pulp_rpm.conf
  (cduryee@redhat.com)
- 1151490 - Repo group publish  fails with NoneType error (ipanova@redhat.com)
- 1138475 - yum distributor now always includes "description" element for
  errata (mhrivnak@redhat.com)

* Thu Nov 06 2014 asmacdo <asmacdo@gmail.com> 2.5.0-0.17.rc
- 1155192 - Fix certificate verification error when set to False
  (contact@andreagiardini.com)
- 1153378 - remove SSLInsecureRenegotation from pulp_rpm.conf
  (cduryee@redhat.com)
- 1151490 - Repo group publish  fails with NoneType error (ipanova@redhat.com)
- 1138475 - yum distributor now always includes "description" element for
  errata (mhrivnak@redhat.com)

* Fri Oct 31 2014 Austin Macdonald <amacdona@redhat.com> 2.5.0-0.15.rc
- 1150297 - Replace 2.4.x versions with 2.5.0. (rbarlow@redhat.com)
- 1103232 - Document importer settings. (rbarlow@redhat.com)

* Thu Oct 16 2014 Randy Barlow <rbarlow@redhat.com> 2.4.3-1
- 1103232 - Document importer settings. (rbarlow@redhat.com)

* Mon Oct 13 2014 Chris Duryee <cduryee@redhat.com> 2.4.2-1
- 1150714 - delete old distribution units when syncing (cduryee@redhat.com)

* Sun Oct 12 2014 Chris Duryee <cduryee@redhat.com> 2.5.0-0.8.beta
- 1150714 - delete old distribution units when syncing (cduryee@redhat.com)
- 1049492 - Add docs for the yum_repo_metadata_file. (rbarlow@redhat.com)
- 1139888 - Document the default for validate. (rbarlow@redhat.com)
- 1131260 - Add verify_ssl to repo_auth.conf. (rbarlow@redhat.com)
- 1125388 - ensure we save storage_path when saving units (cduryee@redhat.com)
- 1126960 - support the xml:base attribute on rpm packages in the primary.xml
  for delineating an alternate base location during RPM sync
  (bcourt@redhat.com)
- 1130305 - Document workaround for when migration 3 updates fail.
  (bcourt@redhat.com)
- 1130305 - Document workaround for when migration 3 updates fail.
  (bcourt@redhat.com)
- 1022553 - The 'pulp-admin rpm consumer unbind' command now reports a missing
  binding in a more friendly way (jcline@redhat.com)
- 1130305 - Document workaround for when migration 3 updates fail.
  (bcourt@redhat.com)
- 1127298 - Alternate Content sources needs to wrap the nectar listener in a
  container listener. (bcourt@redhat.com)
- 1127793 - The checksum is now saved to the distributor only if explicitly
  provided (jcline@redhat.com)
- 1128292 - Specify the default attribute on generated package group xml.  This
  fixes a bug where the graphical installer failed to select a default option
  on RHEL 6 if we do not specify a default. (bcourt@redhat.com)
- 1101566 - unit_metadata is now optional for the yum import upload
  (jcline@redhat.com)
- 1108306 - Adjust the location tag in the primary xml snippet during repo
  sync.  This was previously only done during upload. (bcourt@redhat.com)
- 1118501 - updating logic to form consumer profile lookup table with the
  newest rpm, so that in case of multiple packages with same name and arch,
  applicability logic does not fail (skarmark@redhat.com)

* Tue Sep 23 2014 Randy Barlow <rbarlow@redhat.com> 2.4.1-1
- 1131260 - Add verify_ssl to repo_auth.conf. (rbarlow@redhat.com)
- 1135144 - certificate verified by apache. (jortel@redhat.com)
- 1130312 - Add release notes for 2.4.1. (rbarlow@redhat.com)
- 1131260 - use platform openssl for certificate verification.
  (jortel@redhat.com)
- 1118501 - updating logic to form consumer profile lookup table with the
  newest rpm, so that in case of multiple packages with same name and arch,
  applicability logic does not fail (skarmark@redhat.com)

* Sat Aug 09 2014 Randy Barlow <rbarlow@redhat.com> 2.4.0-1
- 1121264 - correcting the documentation for max_speed (mhrivnak@redhat.com)
- 1116060 - Fix handling of failed package installs. (jortel@redhat.com)
- 1097816 - adding "gpgkey" as a valid distributor config value
  (mhrivnak@redhat.com)
- 1111322 - Fix client side error trying to update iso repo (bcourt@redhat.com)
- 1099771 - Add a unit test to assert correct behavior for reporting invalid
  checksums. (rbarlow@redhat.com)
- 973784 - improving performance of depsolve (mhrivnak@redhat.com)
- 1107117 - Viewing the details of an erratum using "pulp-admin rpm repo
  content errata --repo-id=<Repo ID> --erratum-id=<errata id>" now behaves as
  expected (jcline@redhat.com)
- 1101622 - Erratum uploads from pulp-admin now stop when malformed csv files
  are found (jcline@redhat.com)
- 995082 - 'pulp-admin rpm repo list --details' now displays all distributors
  attached to a repository (jcline@redhat.com)
- 1104839 - pulp no longer creates a prestodelta.xml file if there are no DRPMs
  to publish (mhrivnak@redhat.com)
- 1099600 - fix treeinfo files during upgrades (cduryee@redhat.com)
- 1097790 - check task details of erratum upload to determine if task succeeded
  (cduryee@redhat.com)
- 1102377 - generating listing files during repo publish (mhrivnak@redhat.com)
- 1100027 - eliminating race condition during listing file generation
  (mhrivnak@redhat.com)
- 1101168 - use metadata when computing RPM filename (cduryee@redhat.com)
- 1100848 - Only hand strings to ElementTree. (rbarlow@redhat.com)
- 1082386 - Added better logging detail to yum syncs. (rbarlow@redhat.com)
- 1095332 - updated the position of checking for existing units and associating
  them with repo, so that the progress calculations are not affected
  (skarmark@redhat.com)
- 1094498 - Added logic to re-download rpms, drpms and srpms that don't exist
  on disk during synchronization (skarmark@redhat.com)
- 1096931 - improving repo update command to better detect spawned tasks
  (mhrivnak@redhat.com)
- 1051700 - Don't build plugins or admin extensions on RHEL 5.
  (rbarlow@redhat.com)
- 1099236 - add Obsoletes for python-pulp-rpm-extension (cduryee@redhat.com)
- 1098844 - updating yum distributor to publish rpms at the same level as
  repodata directory and not as per relative path of each unit
  (skarmark@redhat.com)
- 1095437 - convert checksum-type keyword to checksum_type (bcourt@redhat.com)
- 1042932 - Update to use the step processor for exporting repos and repo
  groups (bcourt@redhat.com)
- 1097434 - The profile translates erratum to rpm unit keys.
  (rbarlow@redhat.com)
- 1097813 - post-upload linking of errata to rpms now works
  (mhrivnak@redhat.com)
- 1095829 - strip repomd.xml from treeinfo when appropriate
  (cduryee@redhat.com)
- 1096931 - removed CLI's attempt to display data that no longer exists
  (mhrivnak@redhat.com)
- 1093429 - Changing parameter name for repo create due to API change
  (mhrivnak@redhat.com)
- 1080455 - fixing rendering error in pulp-consumer bind and unbind commands
  (skarmark@redhat.com)
- 1094404 - Fix to not delete all repo contents accidentally.
  (bmbouter@gmail.com)
- 1090534 - Publish the repomd.xml file. (rbarlow@redhat.com)
- 1082245 - Fix failed task reporting in content install commands.
  (jortel@redhat.com)
- 1091078 - rhui cataloger requires nectar >= 1.2.0. (jortel@redhat.com)
- 1085087 - fixing yum importer so that packages are not re-downloaded for
  every repository (skarmark@redhat.com)
- 1062725 - package install fails when requested package not available.
  (jortel@redhat.com)
- 1085853 - Moved logger statement out of the for loop so that it doesn't get
  printed for every rpm migrated (skarmark@redhat.com)
- 1065016 - Don't require optionlist to be present. (rbarlow@redhat.com)
- 1025465 - Log all ISO download failures. (rbarlow@redhat.com)
- 1084077 - removing python-pulp-rpm-extension from admin and consumer
  extension deps as we no longer produce this rpm (skarmark@redhat.com)
- 1081865 - updating location element in the repomd file to include href
  attribute (skarmark@redhat.com)
- 1083098 - Fix rpm handler loading. (jortel@redhat.com)
- 973784 - refactored dependency solving workflow for performance
  (mhrivnak@redhat.com)
- 1070336 - Fix passing of the consumer group id when the --all option is used
  for the "pulp-admin rpm consumer group package update ..." command
  (bcourt@redhat.com)
- 1067169 - Fixed the copy command so it outputs the result without crashing
  (mhrivnak@redhat.com)
- 1064594 - initializing plugin loader for migration 0015 (mhrivnak@redhat.com)
- 1042932 - Fix listings files in export distributor for both individual repos
  and repo groups. (bcourt@redhat.com)
- 1046160 - giving up ownership of /var/lib/pulp/published
  (mhrivnak@redhat.com)
- 1053674 - implement distributor_removed on yum distributor
  (bcourt@redhat.com)
- 1056243 - Implement yum distributor create_consumer_payload (fix consumer
  binding) (bcourt@redhat.com)
- 921743 - Adjust ownership and permissions for a variety of the RPM paths.
  (rbarlow@redhat.com)
- 1034978 - Move to standard formatter for unit copy & remove extension
  (bcourt@redhat.com)
- 1038309 - Fix bug where distributor type was being checked against the
  distributor id instead of the type id (bcourt@redhat.com)
- 1029057 - Save the rpm repo checksum type from the repo scratchpad to the
  distributor config during a publish. (bcourt@redhat.com)
- 1029057 - Save the rpm repo checksum type from the repo scratchpad to the
  distributor config during a publish. (bcourt@redhat.com)
- 1003965 - Error out of a sync if there is no feed url (bcourt@redhat.com)
- 995076 - make sure to call finalize on the nectar config object
  (jason.connor@gmail.com)
- 1004580 - Add the ability to specify the checksum type when uploading rpm &
  srpm units (bcourt@redhat.com)
- 1023188 - Create listing files in ISO export distributor (bcourt@redhat.com)
- 1032189 - fixed use of gettext with multiple substitutions
  (mhrivnak@redhat.com)
- 1004981 - RPM agent should support filtering packages by epoch, version,
  release, and architecture when installing (bcourt@redhat.com)
- 924788 - Added upload SRPM command (jason.dobies@redhat.com)
- 1020460 - Fixed removing skip list from an existing repository
  (jason.dobies@redhat.com)

* Mon Nov 25 2013 Barnaby Court <bcourt@redhat.com> 2.3.1-1
- 1034366 - Failure to export RPM repositories to ISO where the repository does
  not have a checksum manually set. (bcourt@redhat.com)
- 1033776 - If scratchpad contains fields other than checksum_type then
  checksum may be calculated incorrectly. (bcourt@redhat.com)

* Tue Nov 19 2013 Barnaby Court <bcourt@redhat.com> 2.3.0-1
- 1029057 - Save the rpm repo checksum type from the repo scratchpad to the
  distributor config during a publish. (bcourt@redhat.com)
- 1029057 - override sha with sha1 in order to support yum modifyrepo command.
  (bcourt@redhat.com)
- 1029057 - Set checksum for metadata from upstream repository on synced
  repositories. (bcourt@redhat.com)
- 1026907 - Fix dep equality comparison when a release is omitted.
  (jason.dobies@redhat.com)
- 1020007 - added loading of conf file to entry point (jason.connor@gmail.com)
- 1018235 - Docs about how a repo URL is generated. (jason.dobies@redhat.com)
- 1021672 - Ensure that if the treeinfo specifies a packagedir that the
  directory is created and a link to all the packages can be found within it
  (bcourt@redhat.com)
- 1008010 - fixed parsing of the translated names and descriptions for groups
  and categories during import (mhrivnak@redhat.com)
- 1020415 - added a workaround for a bug in yum where it neglects to encode
  epochs to strings, which in rare circumstances could cause a failure to
  generate updateinfo.xml (mhrivnak@redhat.com)
- 973678 - Return a report when ISO uploads are processed. (rbarlow@redhat.com)
- 975503 - Add pulp-admin iso repo publish status command (bcourt@redhat.com)
- 999129 - create and use unique subdirectories for rpm and iso uploads
  (skarmark@redhat.com)
- 1011267 - Display checksum validation errors via the RPM command line client
  (bcourt@redhat.com)
- 962928 - adding repo feed validation in iso_importer to raise a more graceful
  error message than random traceback (skarmark@redhat.com)
- 965751 - the iso importer now uses the threaded requests downloader instead
  of the curl downloader (mhrivnak@redhat.com)
- 976435 - load puppet importer config from a file using a common method.
  (bcourt@redhat.com)
- 979589 - fixing consumer update for all packages failing with  KeyError:
  'resolved' (skarmark@redhat.com)
- 1004790 - Remove legacy dependency on Grinder that is no longer required.
  (bcourt@redhat.com)
- 953248 - Custom checksum on repository config was not honored.
  (bcourt@redhat.com)
- 973744 - when doing recursive copies, all copied units are now displayed, not
  just the ones that were explicitly matched by the request.
  (mhrivnak@redhat.com)
- 972913 - adding cli validation for conditional packages when upload a package
  group (skarmark@redhat.com)
- 973678 - Do not allow ISOs named PULP_MANIFEST to be uploaded.
  (rbarlow@redhat.com)
- 997177 - Move uploads to the content directory instead of copying them
  (bcourt@redhat.com)
- 976845 - updating descriptions for iso repo sync and publish commands as both
  don't support status sub-command (skarmark@redhat.com)
- 1004897 - Fix bug where distributor validate_config is finding relative path
  conflicts with the repository that is being updated (bcourt@redhat.com)
- 979587 - updating consumer update command to default to all packages instead
  of accepting -a flag. (skarmark@redhat.com)
- 979587 - updating consumer update command to default to all packages instead
  of accepting -a flag (skarmark@redhat.com)
- 1004086 - Rename migration #11 to #7, and increment migration version #7 to
  #10 by one. (rbarlow@redhat.com)
- 1004049 - added a migration for errata that have the old "from_str" key
  (mhrivnak@redhat.com)
- 915330 - Fix performance degradation of importer and distributor
  configuration validation as the number of repositories increased
  (bcourt@redhat.com)
- 956711 - Raise an error to the client if an attempt is made to install an
  errata that does not exist in a repository bound to the consumer
  (bcourt@redhat.com)
- 999516 - Block plugin tests from running on RHEL 5 (bcourt@redhat.com)
- 999516 - Block plugin tests from running on RHEL 5 (bcourt@redhat.com)
- 999516 - Block plugin tests from running on RHEL 5 (bcourt@redhat.com)
- 999516 - Block plugin tests from running on RHEL 5 (bcourt@redhat.com)
- 991500 - changes with respect to updated get_repo_units conduit call to
  return plugin units instead of dictionary (skarmark@redhat.com)
- 996625 - sync now always saves groups and categories, in case their metadata
  has changed. (mhrivnak@redhat.com)
- 981782 - Add the ability to change the skip options on the rpm repo update
  command (bcourt@redhat.com)
- 995572 - fixed a treeinfo file parsing error when dealing with treeinfo files
  that do not include a "variant" value. (mhrivnak@redhat.com)
- 995096 - fixed multiple bugs in errata parsing and added a test
  (mhrivnak@redhat.com)
- 995146 - Rename one of two migrations that were sharing version 0012.
  (rbarlow@redhat.com)
- 993452 - when uploading an RPM, the "location" tag in its generated repodata
  XML is now correct. (mhrivnak@redhat.com)
- 980181 - added listing file generation on publish and unpublish
  (jason.connor@gmail.com)
- 988919 - non-standard repo metadata files that happen to be sqlite files can
  now be downloaded successfully during a sync (mhrivnak@redhat.com)
- 988005 - uploads of units that are not RPMs work again (mhrivnak@redhat.com)
- 986026 - Added a migration to upgrade conditional_package_names from v1 to
  v2. (rbarlow@redhat.com)
- 987663 - syncing of a distribution now uses a nectar factory to get the most
  appropriate downloader type for a given URL, defaulting to the requests
  library for HTTP. It also now uses the nectar config options that are
  specified in the importer config instead of always using a default config.
  (mhrivnak@redhat.com)
- 952386 - Cleanup published files when ISODistributors are removed.
  (rbarlow@redhat.com)
- 976579 - adding creation of Packages symlink to contents
  (jason.connor@gmail.com)
- 975543 - Change the ISO "content" command name to "isos".
  (rbarlow@redhat.com)
- 974590 - Handle multiple calls to copy metadata files.
  (jason.dobies@redhat.com)
- 950772 - Don't attempt state transitions away from STATE_CANCELLED.
  (rbarlow@redhat.com)

* Mon Jul 15 2013 Jeff Ortel <jortel@redhat.com> 2.2.0-1
- 984104 - fixed a bug that caused multiple calls to group copy with the
  --recursive option to fail (mhrivnak@redhat.com)
- 983323 - fixed an XML parsing incompatibility with python 2.6 where the
  default XML namespace was being mishandled. (mhrivnak@redhat.com)
- 982649 - fixing a python 2.6 incompatibility which caused writing of XML for
  individual packages to fail. (mhrivnak@redhat.com)
- 976042 - source RPMs are now categorized correctly as type "srpm".
  (mhrivnak@redhat.com)
- 980572 - can now import groups from comps.xml files where some groups entries
  don't include a "uservisible" value, such as in a Fedora 18 repo.
  (mhrivnak@redhat.com)
- 973402 - fixed a mishandling of XML namespaces in repo metadata that led to
  problems when installing packages with dependencies from a published repo.
  (mhrivnak@redhat.com)
- 976333 - Fixed importer config look up to use constant
  (jason.dobies@redhat.com)
- 976333 - Updated the relative URL calculation to use the new key for feed
  (jason.dobies@redhat.com)
- 974663 - the importer can now save repo metadata files of unknown types in
  the database as units (mhrivnak@redhat.com)
- 972909 - Extract the provides/requires fields from the XML server-side.
  (jason.dobies@redhat.com)
- 973387 - fix fsize attribute error on unit install progress reporting.
  (jortel@redhat.com)
- 972909 - invalid requires and provides data originally generated by the v2.1
  upload workflow now gets corrected by a migration. (mhrivnak@redhat.com)
- 972911 - migration 0010 now works. Had to account for cases where a
  provide/require had already been converted, and cases where encoding was non-
  ASCII. (mhrivnak@redhat.com)
- 962941 - Don't use ISO names as keys in the progress report.
  (rbarlow@redhat.com)
- 971953 - Work around to limit RAM usage during RPM removal
  (jason.dobies@redhat.com)
- 970795 - Make sure the publishing build directory is empty before publishing
  ISOs. (rbarlow@redhat.com)
- 971161 - Added distribution failed state rendering that was removed since 2.1
  (jason.dobies@redhat.com)
- 955700 - Merge commit 'ba158afb1960799fb8f0dd458f5da21dfe936507' into pulp
  (skarmark@redhat.com)
- 971200 - Fixed pagination of iterables so that a non-generator doesn't cause
  an infinite loop. (mhrivnak@redhat.com)
- 969529 - Remove the content-unit option in addition to the type option
  (jason.dobies@redhat.com)
- 971154 - Add an uploads section with appropriate commands to the ISO CLI.
  (rbarlow@redhat.com)
- 971167 - during repo sync, before each RPM's XML snippet from primary.xml
  gets saved to the database, the <location/> tag is modified so that the href
  attribute contains only the file name, and no other leading path or URL
  elements. This matches the expectation that files are published at the root
  of the repository. (mhrivnak@redhat.com)
- 971157 - the new yum importer can now at sync time skip the four types
  mentioned in the --skip option of the pulp-admin rpm repo create command.
  Those types are rpm, drpm, erratum, and distribution. (mhrivnak@redhat.com)
- 971060 - fixing copy of distributions. Also had to fix the text output of a
  successful command, which was incorrectly displaying the distribution
  identity. (mhrivnak@redhat.com)
- 970777 - the new importer no longer looks for the non-existant CLI option
  --copy-children during a copy operation. (mhrivnak@redhat.com)
- 923334 - fix processing of task.result and restructure command to work with a
  list of tasks. (jortel@redhat.com)
- 955700 - Added all command to pulp-admin rpm repo copy to copy all content
  units and unit tests for the same (skarmark@redhat.com)
- 969579 - Further corrections to the deps for yumplugins
  (jason.dobies@redhat.com)
- 969579 - The client-side yum plugins don't require the server
  (jason.dobies@redhat.com)
- 971138 - Include a missing module from my last commit. (rbarlow@redhat.com)
- 971138 - Add a new contents command to the CLI for ISO repos.
  (rbarlow@redhat.com)
- 970741 - Updated nectar depedency for error_msg support
  (jason.dobies@redhat.com)
- 970787 - Add a unit removal command to the ISO client. (rbarlow@redhat.com)
- 970746 - Updated recipes for new proxy_* config names
  (jason.dobies@redhat.com)
- 970636 - Scope the fields loaded for the copy to minimize RAM.
  (jason.dobies@redhat.com)
- 970269 - making the 'id' attribute of errata references optional, since
  evidence suggests that they are not present in rhel6 repos.
  (mhrivnak@redhat.com)
- 970267 - removing the use of a parameter that didn't exist in python 2.6.
  Thankfully I was passing the default value anyway, so the 2.6 behavior is
  what I want even without the parameter. (mhrivnak@redhat.com)
- 968535 - leverage --no-compress; need to compensate for anaconda bug related
  to compressed metadata. (jortel@redhat.com)
- 968543 - remove conditional in pulp_version macro. (jortel@redhat.com)
- 963774 - Added the *sort_index fields to the search indexes
  (jason.dobies@redhat.com)
- 965818 - Added translation from new format for provides/requires to a more
  user-friendly output (jason.dobies@redhat.com)
- 955702 - updating documentation for mirroring a repository with a valid url
  and corresponding output (skarmark@redhat.com)
- 966178 - Added default to remove-missing (jason.dobies@redhat.com)
- 950690 - Removed copy commands that aren't supported in the plugin
  (jason.dobies@redhat.com)
- 966178 - Added default to remove-missing (jason.dobies@redhat.com)
- 959823 - splitting up a query for existing units by type, allowing each query
  to limit which fields are loaded, thus reducing the memory footprint.
  (mhrivnak@redhat.com)
- 957870 - translate errata into full NEVRA package names. (jortel@redhat.com)
- 956372 - fix errata installs. (jortel@redhat.com)
- 954038 - minor changes to fix unit tests (skarmark@redhat.com)
- 954038 - minor changes to fix unit tests (skarmark@redhat.com)
- 954038 - minor renaming (skarmark@redhat.com)
- 954038 - updating rpm package profiler applicability api to accept unit ids
  instead of unit keys (skarmark@redhat.com)
- 954038 - updating errata profiler applicability api for accept unit ids
  instead of unit keys (skarmark@redhat.com)
- 887000 - leveraging new cancel report to keep cancelled state
  (jason.connor@gmail.com)
- 924778 - Provide option to skip re-uploading existing files
  (jason.dobies@redhat.com)
- 953575 - Corrected relative_url to being a required parameter
  (jason.dobies@redhat.com)
- 950695 - Mike's going to take the presto data out of the scratch pad
  entirely, so even if this test wasn't horribly broken by making a live
  connection, it wouldn't be valid in another month anyway.
  (jason.dobies@redhat.com)
- 955172 - Removing rhsm from our repo and now using the regular python-rhsm
  (mhrivnak@redhat.com)
- 953665 - added the ability for copy operations to not also copy child units,
  such as a group copying its RPMs. Also restricted the fetching of existing
  units to their unit key fields, which reduced RAM use tremendously. Copying a
  RHEL6 repo went from using about 4.3GB of RAM to < 100MB.
  (mhrivnak@redhat.com)
- 928084 - The ISOImporter now handles malformed PULP_MANIFEST files.
  (rbarlow@redhat.com)
- 950740 - add support {?dist} in the Release: in .spec files.
  (jortel@redhat.com)
- 947927 - When looking for nested elements in a copy, only check the source
  repository, not all of Pulp. By nested elements I mean RPMs in a package
  group or groups in a package category. (jason.dobies@redhat.com)
- 928509 - Added errata v. consumer centric applicability reports
  (jason.dobies@redhat.com)
- 949008 - Use a value of 2 for pycurl's SSL_VERIFYHOST setting instead of 1.
  (rbarlow@redhat.com)
- 949004 - Append trailing slashes to ISO feed URLs when they lack them.
  (rbarlow@redhat.com)
- 873313 - Very high memory usage during repo sync (jwmatthews@gmail.com)
- 923448 - made the changelog and filelist metadata migration more robust in
  terms of handling non-utf8 text encoding (mhrivnak@redhat.com)
- 923351 - updating errata profiler applicability function to add errata
  details to the applicability report (skarmark@redhat.com)
- 923794 - The error report coming out of the yum importer can't be serialized
  to the database (jwmatthews@gmail.com)
- 923792 - Errata queries during sync don't properly limit returned data
  (jwmatthews@gmail.com)
- 920322 - Use import_units() inside of _import_pkg_category_unit() to ensure
  that we handle package groups correctly. (rbarlow@redhat.com)
- 919519 - Adjust documentation to reflect new export publishing location.
  (rbarlow@redhat.com)
- 919519 - The export distributor now published to /pulp/exports instead of
  /pulp/isos. (rbarlow@redhat.com)
- 912836 - Fix disconnect between rpm repo extension and repolib with regard to
  GPG.keys. (jortel@redhat.com)
- 917083 - ghost pulp.repo so it's cleaned up on uninstall. (jortel@redhat.com)

* Mon Mar 04 2013 Jeff Ortel <jortel@redhat.com> 2.1.0-1
- 902514 - removed the <VirtualHost *:80> block in favor of using the
  platform's authoritative one. (mhrivnak@redhat.com)
- 916336 - Change the default num_threads to 4. (rbarlow@redhat.com)
- 913172 - Fixed a section heading and added info about configuring a proxy for
  global use (mhrivnak@redhat.com)
- 889565 - Corrected configuration options from being flags to options
  (jason.dobies@redhat.com)
- 905119 - Remove unused /ks alias from the pulp_rpm.conf file.
  (rbarlow@redhat.com)
- 700945 - Include changelog and filelist info as part of rpm metadata
  (pkilambi@redhat.com)
- 782490 - include the distributor config key as part of key list
  (pkilambi@redhat.com)
- 876725 - minor update to effectively use details.get (skarmark@redhat.com)
- 782490 - pkgtags are currently ignored, skip them by default. User has a
  choice to enable it in yum_distributor config (pkilambi@redhat.com)
- 903387 - include /var/lib/pulp/published in pulp-rpm-plugins.
  (jortel@redhat.com)
- 896027 - pulp-rpm-common owns site-packages/pulp_rpm directory only.
  (jortel@redhat.com)
- 903262 - Added boolean parser to only-newest command
  (jason.dobies@redhat.com)
- 876725 - adding support for best effort install of content and unit tests
  (skarmark@redhat.com)
- 894467 - Fixed incorrect validation for proxy port (jason.dobies@redhat.com)
- 891423 - fix pkg group and category copy (pkilambi@redhat.com)
- 891731 - fix the metadata for uploaded rpms to remove relaptive paths from
  location tags (pkilambi@redhat.com)
- 891760 - Remove unnecessary and risky logging statements.
  (rbarlow@redhat.com)
- 887041 - Add troubleshooting section to docs. (rbarlow@redhat.com)
- 887032 - Added docs about how to get entitlement certificates.
  (rbarlow@redhat.com)
- 887959 - Removing NameVirtualHost entries from plugin httpd conf files and
  adding it only at one place in main pulp.conf (skarmark@redhat.com)
- 886240 - fixing distribution sync and publish * set the distro location when
  grinder is invoked so treeinfo gets downloaded and symlinked to right
  location * fix the publish to lookup treeinfo and symlink to publish location
  (pkilambi@redhat.com)
- 886240 - yum's update_md skips updated date via xml generation, adding a
  check to see if its missing and fallback to issued date instead
  (pkilambi@redhat.com)
- 887388 - Fixed issue with non --details listing (jason.dobies@redhat.com)
- 886240 - Fixes generation of updateinfo XML if an errata spans more than 1
  collection, yum will output the XML with an extra '</pkglist>' interspersed
  between each <collection>. (jmatthews@redhat.com)
- 887388 - Strip out the feed SSL info and replace with safe message
  (jason.dobies@redhat.com)
- 887368 - implement bind handler clean(). (jortel@redhat.com)
- 886240 - updated comps parsing so it will auto wrap a file with GzipFile if
  it ends with .gz, even if comes from 'groups' data and not 'group_gz'
  (jmatthews@redhat.com)
- 887123 - Process --verify-feed-ssl as a boolan. (rbarlow@redhat.com)
- 887026 - The yum distributor should not have been storing this value in
  server.conf. (jason.dobies@redhat.com)
- 886986 - Default to verifying feed SSL certificates. (rbarlow@redhat.com)
- 885264 - bump grinder requires to: 0.1.11-1. (jortel@redhat.com)
- 886240 - repo sync for a repo created with a feed of /var/lib/pulp of another
  repo results in less number of contents than the original repo
  (jmatthews@redhat.com)
- 886240 - repo sync for a repo created with a feed of /var/lib/pulp of another
  repo results in less number of contents than the original repo Updated logic
  for pagination of package metadata (jmatthews@redhat.com)
- 857528 - Added missing feed message to the progress report so the client sees
  it (jason.dobies@redhat.com)
- 885264 - require grinder 0.1.10 (jortel@redhat.com)
- 881355 - fixed errata install CLI result parsing. (jortel@redhat.com)
- 882421 - moving remove() method into the platform library so it can be used
  by other extension families (mhrivnak@redhat.com)
- 874241 - Alter the CLI help text to specify that relative_urls must match our
  regex. (rbarlow@redhat.com)
- 874241 - Allow relative URLs to have the forward slash character.
  (rbarlow@redhat.com)
- 874241 - Only allow alphanumerics, underscores, and dashes in the
  relative_url. (rbarlow@redhat.com)
- 876637 - adding validation for empty feed url (skarmark@redhat.com)
- 881932 - updated bind/unbind output. (jortel@redhat.com)
- 880441 - Ported over group commands from builtins (temporary hack for 2.0)
  (jason.dobies@redhat.com)
- 880391 - added remove distribution cli command (skarmark@redhat.com)
- 877161 - importer side of changes to orphan distribution units
  (pkilambi@redhat.com)
- 877047 - if a file already exists, do not try to create a symlink
  (pkilambi@redhat.com)
- 881639 - fix error message when binding does not exist. (jortel@redhat.com)
- 869099 - fix to the plugin progress callback so delta rpm progress doesnt
  override rpm progress (pkilambi@redhat.com)
- 866491 - Translate bad data property name into CLI flag
  (jason.dobies@redhat.com)
- 858855 - Directory created at runtime but included here so that it's cleaned
  up when rpm plugins are uninstalled. (jortel@redhat.com)
- 862290 - Added support for non-RPM repo listing (jason.dobies@redhat.com)
- 878548 - Added empty conf files for the plugins in case we need to tell users
  to edit them in the future. I'd have liked to add comments about possible
  values, but comments aren't supported in JSON. (jason.dobies@redhat.com)
- 877488 - Removing publish schedules section (jason.dobies@redhat.com)
- 873419 - searching for RPMs with the --details flag works properly again
  (mhrivnak@redhat.com)
- 876260 - Fixed the export_distributor removal fix (jason.dobies@redhat.com)
- 875163 - Remove the export distributor from being displayed in --details
  (jason.dobies@redhat.com)
- 875163 - use group as the xml filename when generating comps so modifyrepo
  uses that as type id which yum expects (pkilambi@redhat.com)

* Thu Dec 20 2012 Jeff Ortel <jortel@redhat.com> 2.0.6-1
- 887959 - Removing NameVirtualHost entries from plugin httpd conf files and
  adding it only at one place in main pulp.conf (skarmark@redhat.com)
- 886240 - fixing distribution sync and publish * set the distro location when
  grinder is invoked so treeinfo gets downloaded and symlinked to right
  location * fix the publish to lookup treeinfo and symlink to publish location
  (pkilambi@redhat.com)
- 886240 - yum's update_md skips updated date via xml generation, adding a
  check to see if its missing and fallback to issued date instead
  (pkilambi@redhat.com)
- 887388 - Fixed issue with non --details listing (jason.dobies@redhat.com)
- 886240 - Fixes generation of updateinfo XML if an errata spans more than 1
  collection, yum will output the XML with an extra '</pkglist>' interspersed
  between each <collection>. (jmatthews@redhat.com)
- 887388 - Strip out the feed SSL info and replace with safe message
  (jason.dobies@redhat.com)
- 887368 - implement bind handler clean(). (jortel@redhat.com)
- 886240 - updated comps parsing so it will auto wrap a file with GzipFile if
  it ends with .gz, even if comes from 'groups' data and not 'group_gz'
  (jmatthews@redhat.com)
- 887123 - Process --verify-feed-ssl as a boolan. (rbarlow@redhat.com)
- 887026 - The yum distributor should not have been storing this value in
  server.conf. (jason.dobies@redhat.com)
- 886986 - Default to verifying feed SSL certificates. (rbarlow@redhat.com)
- 885264 - bump grinder requires to: 0.1.11-1. (jortel@redhat.com)
- 886240 - repo sync for a repo created with a feed of /var/lib/pulp of another
  repo results in less number of contents than the original repo
  (jmatthews@redhat.com)
- 886240 - repo sync for a repo created with a feed of /var/lib/pulp of another
  repo results in less number of contents than the original repo Updated logic
  for pagination of package metadata (jmatthews@redhat.com)
- 857528 - Added missing feed message to the progress report so the client sees
  it (jason.dobies@redhat.com)
- 885264 - require grinder 0.1.10 (jortel@redhat.com)
- 881355 - fixed errata install CLI result parsing. (jortel@redhat.com)
- 882421 - moving remove() method into the platform library so it can be used
  by other extension families (mhrivnak@redhat.com)
- 874241 - Alter the CLI help text to specify that relative_urls must match our
  regex. (rbarlow@redhat.com)
- 874241 - Allow relative URLs to have the forward slash character.
  (rbarlow@redhat.com)
- 874241 - Only allow alphanumerics, underscores, and dashes in the
  relative_url. (rbarlow@redhat.com)
- 876637 - adding validation for empty feed url (skarmark@redhat.com)
- 881932 - updated bind/unbind output. (jortel@redhat.com)
- 880441 - Ported over group commands from builtins (temporary hack for 2.0)
  (jason.dobies@redhat.com)
- 880391 - added remove distribution cli command (skarmark@redhat.com)
- 877161 - importer side of changes to orphan distribution units
  (pkilambi@redhat.com)
- 877047 - if a file already exists, do not try to create a symlink
  (pkilambi@redhat.com)
- 881639 - fix error message when binding does not exist. (jortel@redhat.com)
- 869099 - fix to the plugin progress callback so delta rpm progress doesnt
  override rpm progress (pkilambi@redhat.com)
- 866491 - Translate bad data property name into CLI flag
  (jason.dobies@redhat.com)
- 858855 - Directory created at runtime but included here so that it's cleaned
  up when rpm plugins are uninstalled. (jortel@redhat.com)
- 862290 - Added support for non-RPM repo listing (jason.dobies@redhat.com)
- 878548 - Added empty conf files for the plugins in case we need to tell users
  to edit them in the future. I'd have liked to add comments about possible
  values, but comments aren't supported in JSON. (jason.dobies@redhat.com)
- 877488 - Removing publish schedules section (jason.dobies@redhat.com)
- 873419 - searching for RPMs with the --details flag works properly again
  (mhrivnak@redhat.com)
- 876260 - Fixed the export_distributor removal fix (jason.dobies@redhat.com)
- 875163 - Remove the export distributor from being displayed in --details
  (jason.dobies@redhat.com)
- 875163 - use group as the xml filename when generating comps so modifyrepo
  uses that as type id which yum expects (pkilambi@redhat.com)
- 876174 - Migrated over missing consumer commands (jason.dobies@redhat.com)<|MERGE_RESOLUTION|>--- conflicted
+++ resolved
@@ -13,13 +13,8 @@
 # ---- Pulp (rpm) --------------------------------------------------------------
 
 Name: pulp-rpm
-<<<<<<< HEAD
 Version: 2.6.0
 Release: 0.1.alpha%{?dist}
-=======
-Version: 2.5.2
-Release: 0.1%{?dist}
->>>>>>> 39fc47cc
 Summary: Support for RPM content in the Pulp platform
 Group: Development/Languages
 License: GPLv2
@@ -285,15 +280,13 @@
 
 
 %changelog
-* Wed Dec 10 2014 Barnaby Court <bcourt@redhat.com> 2.5.1-1
+* Fri Nov 21 2014 Chris Duryee <cduryee@redhat.com> 2.6.0-0.1.alpha
 - 11157852 - Convert timestamp values in the repomd to integers from floats
   (bcourt@redhat.com)
 - 1165355 - Sanitize checksum types. (rbarlow@redhat.com)
 - 1168602 - fix missing /usr/share/pulp-rpm/pulp_distribution.xsd in the spec
   file (bcourt@redhat.com)
 - 1165355 - Sanitize checksum types. (rbarlow@redhat.com)
-
-* Fri Nov 21 2014 Chris Duryee <cduryee@redhat.com> 2.6.0-0.1.alpha
 - 1148937 - Repo group publish fails when there are no repo members in the
   group (ipanova@redhat.com)
 - 1146294 - do not import pulp.bindings.server to get DEFAULT_CA_PATH
